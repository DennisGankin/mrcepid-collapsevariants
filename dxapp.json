--- conflicted
+++ resolved
@@ -35,11 +35,7 @@
       "name": "bgen_index",
       "label": "list of bgen files to collapse on",
       "class": "file",
-<<<<<<< HEAD
-      "optional": false,
-=======
       "optional": true,
->>>>>>> 9cbf285b
       "help": "list of bgen files and associated index/annotation",
       "default": {
         "$dnanexus_link": {
